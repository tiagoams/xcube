--- conflicted
+++ resolved
@@ -46,27 +46,12 @@
 def gen_cube(input_files: Sequence[str] = None, input_processor: str = None, input_processor_params: Dict = None,
              input_reader: str = None, input_reader_params: Dict[str, Any] = None,
              output_region: Tuple[float, float, float, float] = None,
-<<<<<<< HEAD
-             output_size: Tuple[int, int] = DEFAULT_OUTPUT_SIZE,
-             output_resampling: str = DEFAULT_OUTPUT_RESAMPLING,
-             output_dir: str = DEFAULT_OUTPUT_DIR,
-             output_name: str = DEFAULT_OUTPUT_NAME,
-             output_writer: str = DEFAULT_OUTPUT_FORMAT,
-             output_writer_params: Dict[str, Any] = None,
-             output_metadata: NameAnyDict = None,
-             output_variables: NameDictPairList = None,
-             processed_variables: NameDictPairList = None,
-             append_mode: bool = False,
-             dry_run: bool = False,
-             monitor: Callable[..., None] = None) -> Tuple[Optional[str], bool]:
-=======
              output_size: Tuple[int, int] = DEFAULT_OUTPUT_SIZE, output_resampling: str = DEFAULT_OUTPUT_RESAMPLING,
              output_dir: str = DEFAULT_OUTPUT_DIR, output_name: str = DEFAULT_OUTPUT_NAME,
              output_writer: str = DEFAULT_OUTPUT_FORMAT, output_writer_params: Dict[str, Any] = None,
              output_metadata: NameAnyDict = None, output_variables: NameDictPairList = None,
              processed_variables: NameDictPairList = None, append_mode: bool = False, dry_run: bool = False,
              monitor: Callable[..., None] = None, sort_mode: bool = False) -> Tuple[Optional[str], bool]:
->>>>>>> 6cf6595b
     """
     Generate a data cube from one or more input files.
 
